# gsio-net
[![Tests](https://github.com/seemueller-io/gsio-net/actions/workflows/main.yml/badge.svg)](https://github.com/seemueller-io/gsio-net/actions/workflows/main.yml)
[![License: MIT](https://img.shields.io/badge/License-MIT-green.svg)](https://opensource.org/licenses/MIT)

<<<<<<< HEAD

gsio-net is a distributed ledger system with four main components:

1. **gsio-node**: A Rust-based Socket.IO server that handles real-time communication
2. **gsio-relay**: A Rust-based WebSocket server implemented as a Cloudflare Worker
3. **gsio-node-client**: A TypeScript client for connecting to the gsio-node server
4. **gsio-wallet**: A Rust-based wallet library for managing keys, transactions, and balances

## Project Overview

`gsio-net` provides a foundation for building distributed ledger applications with real-time communication capabilities. The system uses Socket.IO for client-server communication and WebSockets for peer-to-peer relay.

## Project Status

### Why it exists
- **1 AM couch spark → next-morning code.**
- **Big idea:** a **multipurpose private network**—built only with open-web tech—that gives any group trust (tamper-proof), transparency (everyone can verify), **and** anonymity (no personal data needed).

### What works today
1. **Real-time sync** – add a note on one computer, see it on every other in under a second.
2. **Cryptographic chain** – each note is linked to the last, so history can't be secretly edited.
3. **Auto-peer discovery** – nodes find each other through a tiny Cloudflare Worker relay.
4. **Runs almost anywhere** – thanks to **Socket.IO** (via Rust crate **`socketoxide`**) which swaps between WebSockets, HTTP long-polling, etc., to punch through most firewalls.

### What's next
- **Direct peer-to-peer connections with iroh**
    - When a node or client first connects, it will generate an *iroh dial-out address* (think of it as its "phone number").
    - That address is broadcast over the existing Socket.IO channel.
    - Other peers will then call that number to form a direct, encrypted link—skipping the relay for faster, more private transfers.
- A slick **web UI** so non-coders can join with one click.
- **One-command deploy** scripts so anyone can spin up their own private micro-network.
- A visual **history viewer** that shows who posted what (optionally under nicknames).

### Key Features

- Distributed ledger with cryptographic verification
- Peer-to-peer networking with node discovery and message propagation
- Consensus mechanism for ledger synchronization
- Real-time bidirectional communication using Socket.IO
- WebSocket relay for peer-to-peer messaging
- TypeScript client for easy integration with web applications
- Rust-based servers for high performance and reliability

## Network Architecture

`gsio-net` implements a hybrid network architecture combining client-server and peer-to-peer models:

```
┌─────────────┐     ┌─────────────┐     ┌─────────────┐
│  gsio-node  │◄────┤  gsio-relay │◄────│  gsio-node  │
│  (Server A) │     │ (WebSocket  │     │  (Server B) │
└──────┬──────┘     │    Relay)   │     └──────┬──────┘
       │            └─────────────┘            │
       │                                        │
       ▼                                        ▼
┌─────────────┐                         ┌─────────────┐
│ gsio-client │                         │ gsio-client │
│  (Client A) │                         │  (Client B) │
└─────────────┘                         └─────────────┘
```

### How the Network Works

1. **Node-Client Communication**:
   - Clients connect to gsio-node servers using Socket.IO
   - Each server maintains its own distributed ledger
   - Clients can add entries to the ledger and retrieve ledger data

2. **Node-Node Communication**:
   - Nodes communicate with each other through the gsio-relay server
   - The relay server acts as a message broker using WebSockets
   - Nodes can discover each other and synchronize their ledgers

3. **Distributed Ledger**:
   - Each ledger entry contains data, timestamps, and cryptographic hashes
   - Entries form a chain where each entry references the previous entry's hash
   - The ledger is synchronized across nodes using the P2P network

4. **Message Flow**:
   - When a client adds an entry to a node's ledger, the node broadcasts it to other nodes
   - Nodes validate incoming entries and add them to their ledgers
   - Nodes can request missing entries from other nodes to maintain synchronization

### Protocol Details

The P2P protocol uses the following message types:

1. **NodeAnnounce**: Announces a new node joining the network. Empty recipient_id indicates a broadcast message.
   ```json
   {
     "message_type": "NodeAnnounce",
     "message_id": "uuid-string",
     "sender_id": "node-id",
     "recipient_id": "",
     "payload": { "node_id": "node-id" }
   }
   ```

2. **NodeListRequest/Response**: Request and response for the list of known nodes
   ```json
   {
     "message_type": "NodeListResponse",
     "message_id": "uuid-string",
     "sender_id": "node-id",
     "recipient_id": "requesting-node-id",
     "payload": { "nodes": ["node-id-1", "node-id-2"] }
   }
   ```

3. **EntryAnnounce**: Announces a new ledger entry. Empty recipient_id indicates a broadcast message.
   ```json
   {
     "message_type": "EntryAnnounce",
     "message_id": "uuid-string",
     "sender_id": "node-id",
     "recipient_id": "",
     "payload": {
       "id": "entry-id",
       "timestamp": "2023-05-20T15:30:45Z",
       "data": { "message": "Example data" },
       "previous_hash": "hash-string",
       "hash": "hash-string",
       "creator_node_id": "node-id",
       "signatures": {}
     }
   }
   ```

4. **LedgerSyncRequest/Response**: Request and response for synchronizing the entire ledger. The payload contains an array of ledger entries.
   ```json
   {
     "message_type": "LedgerSyncResponse",
     "message_id": "uuid-string",
     "sender_id": "node-id",
     "recipient_id": "requesting-node-id",
     "payload": []
   }
   ```

### Security Considerations

1. **Cryptographic Verification**:
   - Each ledger entry is hashed using SHA-256
   - The hash includes the entry's ID, timestamp, data, previous hash, and creator node ID
   - This ensures the integrity of the ledger chain

2. **Chain Integrity**:
   - Each entry references the hash of the previous entry
   - This creates a cryptographic chain that is difficult to tamper with
   - Nodes validate the hash of each entry before adding it to their ledger

3. **Consensus Mechanism**:
   - Entries are ordered by timestamp to ensure deterministic ordering
   - Nodes only accept entries that link to their current last entry
   - This ensures that all nodes converge to the same ledger state

4. **Authentication**:
   - The current implementation uses simple node IDs
   - For production use, implement proper authentication and authorization
   - Consider adding digital signatures for entry validation

## Getting Started

### Prerequisites

- Rust (latest stable version)
- Node.js (latest LTS version)
- Bun (for running TypeScript code and tests)
- Wrangler CLI (for Cloudflare Workers development)

### Installation

1. Clone the repository:
   ```bash
   git clone https://github.com/seemueller-io/gsio-net.git
   cd gsio-net
   ```

2. Install dependencies:
   ```bash
   npm install
   ```
   This will also build the Rust components due to the `postinstall` script.

### Running the Components

1. **gsio-node** (Socket.IO server):
   ```bash
   cd crates/gsio-node
   cargo run
   ```
   The server will start on port 3000. Each node has a unique ID and maintains its own distributed ledger.

2. **gsio-relay** (WebSocket relay):
   ```bash
   cd crates/gsio-relay
   wrangler dev
   ```
   The WebSocket server will start on port 8787. This relay enables p2p communication between nodes.

3. **gsio-node-client** (Socket.IO client):
   ```bash
   cd packages/gsio-node-client
   bun src/listeners/node_listener.ts
   ```
   This will connect to the gsio-node server and interact with the distributed ledger.

4. **gsio-node-client** (WebSocket p2p client):
   ```bash
   cd packages/gsio-node-client
   bun src/listeners/ws_client.ts
   ```
   This will connect to the relay server and participate in the p2p network.

### Using the Distributed Ledger

The Socket.IO client provides the following functions for interacting with the distributed ledger:

- **Adding an entry**:
  ```typescript
  // Add a new entry to the ledger
  socket.emit("add_ledger_entry", { message: "Hello, ledger!", timestamp: new Date().toISOString() });
  ```

- **Getting all entries**:
  ```typescript
  // Request all ledger entries
  socket.emit("get_ledger");

  // Handle the response
  socket.on("ledger_entries", (entries) => {
    console.log("Ledger entries:", entries);
  });
  ```

- **Getting known nodes**:
  ```typescript
  // Request all known nodes
  socket.emit("get_known_nodes");

  // Handle the response
  socket.on("known_nodes", (data) => {
    console.log("Known nodes:", data.nodes);
  });
  ```

### Using the P2P Network

The WebSocket client provides the following functions for participating in the p2p network:

- **Sending a p2p message**:
  ```typescript
  // Send a p2p message
  sendP2PMessage({
    message_type: "NodeAnnounce",
    sender_id: nodeId,
    recipient_id: "",
    payload: { node_id: nodeId }
  });
  ```

- **Handling p2p messages**:
  ```typescript
  // Handle incoming p2p messages
  websocket.addEventListener("message", (event) => {
    const message = JSON.parse(event.data);
    console.log("Received p2p message:", message);
  });
  ```

### Using the Wallet

The gsio-wallet library provides the following functions for managing wallets and transactions:

- **Creating a new wallet**:
  ```rust
  use gsio_wallet::Wallet;

  // Create a new empty wallet
  let mut wallet = Wallet::new();

  // Generate a new keypair and get the address
  let address = wallet.generate_keypair().unwrap();
  println!("New wallet address: {}", address);
  ```

- **Creating and signing a transaction**:
  ```rust
  use gsio_wallet::{Wallet, TransactionType};
  use serde_json::json;

  // Create a transaction
  let mut transaction = wallet.create_transaction(
      &sender_address,
      &recipient_address,
      100, // amount
      10,  // fee
      TransactionType::Transfer,
      Some(json!({"memo": "Payment for services"}))
  ).unwrap();

  // Sign the transaction
  wallet.sign_transaction(&mut transaction).unwrap();
  ```

- **Submitting a transaction**:
  ```rust
  // Submit the transaction to the network
  let transaction_id = wallet.submit_transaction(&transaction).await.unwrap();
  println!("Transaction submitted with ID: {}", transaction_id);
  ```

- **Checking account balance**:
  ```rust
  // Get account balance
  let balance = wallet.get_balance(&address).unwrap();
  println!("Account balance: {}", balance);
  ```

## Development

### Project Structure

- **crates/**: Contains Rust crates
  - **gsio-node/**: Socket.IO server implementation
    - **src/ledger.rs**: Distributed ledger implementation
    - **src/p2p.rs**: Peer-to-peer networking implementation
  - **gsio-relay/**: WebSocket server implemented as a Cloudflare Worker
  - **gsio-wallet/**: Wallet library for managing keys and transactions
    - **src/lib.rs**: Wallet implementation with key management and transaction handling
- **packages/**: Contains TypeScript packages
  - **gsio-node-client/**: Client for connecting to the gsio-node server
    - **src/listeners/node_listener.ts**: Socket.IO client for ledger operations
    - **src/listeners/ws_client.ts**: WebSocket client for p2p communication
  - **scripts/**: Utility scripts for the project

### Distributed Ledger

The distributed ledger is implemented in `crates/gsio-node/src/ledger.rs` and provides the following features:

- **Ledger Entries**: Each entry contains data, timestamps, and cryptographic hashes
- **Chain Integrity**: Each entry references the hash of the previous entry
- **Validation**: Entries are validated using cryptographic hashes
- **Consensus**: Entries are synchronized across nodes in the network

### Peer-to-Peer Networking

The p2p networking is implemented in `crates/gsio-node/src/p2p.rs` and provides the following features:

- **Node Discovery**: Nodes announce themselves to the network
- **Message Propagation**: Messages are propagated to all connected nodes
- **Connection Management**: Connections are managed using Socket.IO
- **Ledger Synchronization**: Nodes can request and receive ledger entries from other nodes

### Wallet System

The wallet system is implemented in `crates/gsio-wallet/src/lib.rs` and provides the following features:

- **Key Management**: Generate and store cryptographic keypairs (using Ed25519)
- **Account Management**: Create and manage accounts with addresses derived from public keys
- **Transaction Creation**: Create various types of transactions (Transfer, Stake, Unstake)
- **Transaction Signing**: Sign transactions with the account's private key
- **Balance Tracking**: Track account balances and transaction history
- **Secure Storage**: Save and load wallet data securely

### Building Individual Components

- **gsio-node**:
  ```bash
  cd crates/gsio-node
  cargo build
  ```

- **gsio-relay**:
  ```bash
  cd crates/gsio-relay
  cargo install -q worker-build && worker-build --release
  ```

- **gsio-wallet**:
  ```bash
  cd crates/gsio-wallet
  cargo build
  ```

- **gsio-node-client**:
  ```bash
  cd packages/gsio-node-client
  bun install
  ```

### Running Tests

1. **Rust Tests**:
   ```bash
   cd crates/gsio-node
   cargo test
   ```

2. **TypeScript Tests**:
   ```bash
   cd packages/gsio-node-client
   bun test
   ```

### Debugging

- **gsio-node**: Use `RUST_LOG=debug cargo run` for verbose logging.
- **gsio-relay**: Use `wrangler dev --verbose` for detailed logs.
- **gsio-node-client**: Add `console.log` statements for debugging.
- Write more tests


## Contributing

Contributions are welcome! Please feel free to submit a Pull Request.
=======
Under development.
>>>>>>> 6c457926

## License

This project is licensed under the MIT License - see the LICENSE file for details.<|MERGE_RESOLUTION|>--- conflicted
+++ resolved
@@ -2,427 +2,6 @@
 [![Tests](https://github.com/seemueller-io/gsio-net/actions/workflows/main.yml/badge.svg)](https://github.com/seemueller-io/gsio-net/actions/workflows/main.yml)
 [![License: MIT](https://img.shields.io/badge/License-MIT-green.svg)](https://opensource.org/licenses/MIT)
 
-<<<<<<< HEAD
-
-gsio-net is a distributed ledger system with four main components:
-
-1. **gsio-node**: A Rust-based Socket.IO server that handles real-time communication
-2. **gsio-relay**: A Rust-based WebSocket server implemented as a Cloudflare Worker
-3. **gsio-node-client**: A TypeScript client for connecting to the gsio-node server
-4. **gsio-wallet**: A Rust-based wallet library for managing keys, transactions, and balances
-
-## Project Overview
-
-`gsio-net` provides a foundation for building distributed ledger applications with real-time communication capabilities. The system uses Socket.IO for client-server communication and WebSockets for peer-to-peer relay.
-
-## Project Status
-
-### Why it exists
-- **1 AM couch spark → next-morning code.**
-- **Big idea:** a **multipurpose private network**—built only with open-web tech—that gives any group trust (tamper-proof), transparency (everyone can verify), **and** anonymity (no personal data needed).
-
-### What works today
-1. **Real-time sync** – add a note on one computer, see it on every other in under a second.
-2. **Cryptographic chain** – each note is linked to the last, so history can't be secretly edited.
-3. **Auto-peer discovery** – nodes find each other through a tiny Cloudflare Worker relay.
-4. **Runs almost anywhere** – thanks to **Socket.IO** (via Rust crate **`socketoxide`**) which swaps between WebSockets, HTTP long-polling, etc., to punch through most firewalls.
-
-### What's next
-- **Direct peer-to-peer connections with iroh**
-    - When a node or client first connects, it will generate an *iroh dial-out address* (think of it as its "phone number").
-    - That address is broadcast over the existing Socket.IO channel.
-    - Other peers will then call that number to form a direct, encrypted link—skipping the relay for faster, more private transfers.
-- A slick **web UI** so non-coders can join with one click.
-- **One-command deploy** scripts so anyone can spin up their own private micro-network.
-- A visual **history viewer** that shows who posted what (optionally under nicknames).
-
-### Key Features
-
-- Distributed ledger with cryptographic verification
-- Peer-to-peer networking with node discovery and message propagation
-- Consensus mechanism for ledger synchronization
-- Real-time bidirectional communication using Socket.IO
-- WebSocket relay for peer-to-peer messaging
-- TypeScript client for easy integration with web applications
-- Rust-based servers for high performance and reliability
-
-## Network Architecture
-
-`gsio-net` implements a hybrid network architecture combining client-server and peer-to-peer models:
-
-```
-┌─────────────┐     ┌─────────────┐     ┌─────────────┐
-│  gsio-node  │◄────┤  gsio-relay │◄────│  gsio-node  │
-│  (Server A) │     │ (WebSocket  │     │  (Server B) │
-└──────┬──────┘     │    Relay)   │     └──────┬──────┘
-       │            └─────────────┘            │
-       │                                        │
-       ▼                                        ▼
-┌─────────────┐                         ┌─────────────┐
-│ gsio-client │                         │ gsio-client │
-│  (Client A) │                         │  (Client B) │
-└─────────────┘                         └─────────────┘
-```
-
-### How the Network Works
-
-1. **Node-Client Communication**:
-   - Clients connect to gsio-node servers using Socket.IO
-   - Each server maintains its own distributed ledger
-   - Clients can add entries to the ledger and retrieve ledger data
-
-2. **Node-Node Communication**:
-   - Nodes communicate with each other through the gsio-relay server
-   - The relay server acts as a message broker using WebSockets
-   - Nodes can discover each other and synchronize their ledgers
-
-3. **Distributed Ledger**:
-   - Each ledger entry contains data, timestamps, and cryptographic hashes
-   - Entries form a chain where each entry references the previous entry's hash
-   - The ledger is synchronized across nodes using the P2P network
-
-4. **Message Flow**:
-   - When a client adds an entry to a node's ledger, the node broadcasts it to other nodes
-   - Nodes validate incoming entries and add them to their ledgers
-   - Nodes can request missing entries from other nodes to maintain synchronization
-
-### Protocol Details
-
-The P2P protocol uses the following message types:
-
-1. **NodeAnnounce**: Announces a new node joining the network. Empty recipient_id indicates a broadcast message.
-   ```json
-   {
-     "message_type": "NodeAnnounce",
-     "message_id": "uuid-string",
-     "sender_id": "node-id",
-     "recipient_id": "",
-     "payload": { "node_id": "node-id" }
-   }
-   ```
-
-2. **NodeListRequest/Response**: Request and response for the list of known nodes
-   ```json
-   {
-     "message_type": "NodeListResponse",
-     "message_id": "uuid-string",
-     "sender_id": "node-id",
-     "recipient_id": "requesting-node-id",
-     "payload": { "nodes": ["node-id-1", "node-id-2"] }
-   }
-   ```
-
-3. **EntryAnnounce**: Announces a new ledger entry. Empty recipient_id indicates a broadcast message.
-   ```json
-   {
-     "message_type": "EntryAnnounce",
-     "message_id": "uuid-string",
-     "sender_id": "node-id",
-     "recipient_id": "",
-     "payload": {
-       "id": "entry-id",
-       "timestamp": "2023-05-20T15:30:45Z",
-       "data": { "message": "Example data" },
-       "previous_hash": "hash-string",
-       "hash": "hash-string",
-       "creator_node_id": "node-id",
-       "signatures": {}
-     }
-   }
-   ```
-
-4. **LedgerSyncRequest/Response**: Request and response for synchronizing the entire ledger. The payload contains an array of ledger entries.
-   ```json
-   {
-     "message_type": "LedgerSyncResponse",
-     "message_id": "uuid-string",
-     "sender_id": "node-id",
-     "recipient_id": "requesting-node-id",
-     "payload": []
-   }
-   ```
-
-### Security Considerations
-
-1. **Cryptographic Verification**:
-   - Each ledger entry is hashed using SHA-256
-   - The hash includes the entry's ID, timestamp, data, previous hash, and creator node ID
-   - This ensures the integrity of the ledger chain
-
-2. **Chain Integrity**:
-   - Each entry references the hash of the previous entry
-   - This creates a cryptographic chain that is difficult to tamper with
-   - Nodes validate the hash of each entry before adding it to their ledger
-
-3. **Consensus Mechanism**:
-   - Entries are ordered by timestamp to ensure deterministic ordering
-   - Nodes only accept entries that link to their current last entry
-   - This ensures that all nodes converge to the same ledger state
-
-4. **Authentication**:
-   - The current implementation uses simple node IDs
-   - For production use, implement proper authentication and authorization
-   - Consider adding digital signatures for entry validation
-
-## Getting Started
-
-### Prerequisites
-
-- Rust (latest stable version)
-- Node.js (latest LTS version)
-- Bun (for running TypeScript code and tests)
-- Wrangler CLI (for Cloudflare Workers development)
-
-### Installation
-
-1. Clone the repository:
-   ```bash
-   git clone https://github.com/seemueller-io/gsio-net.git
-   cd gsio-net
-   ```
-
-2. Install dependencies:
-   ```bash
-   npm install
-   ```
-   This will also build the Rust components due to the `postinstall` script.
-
-### Running the Components
-
-1. **gsio-node** (Socket.IO server):
-   ```bash
-   cd crates/gsio-node
-   cargo run
-   ```
-   The server will start on port 3000. Each node has a unique ID and maintains its own distributed ledger.
-
-2. **gsio-relay** (WebSocket relay):
-   ```bash
-   cd crates/gsio-relay
-   wrangler dev
-   ```
-   The WebSocket server will start on port 8787. This relay enables p2p communication between nodes.
-
-3. **gsio-node-client** (Socket.IO client):
-   ```bash
-   cd packages/gsio-node-client
-   bun src/listeners/node_listener.ts
-   ```
-   This will connect to the gsio-node server and interact with the distributed ledger.
-
-4. **gsio-node-client** (WebSocket p2p client):
-   ```bash
-   cd packages/gsio-node-client
-   bun src/listeners/ws_client.ts
-   ```
-   This will connect to the relay server and participate in the p2p network.
-
-### Using the Distributed Ledger
-
-The Socket.IO client provides the following functions for interacting with the distributed ledger:
-
-- **Adding an entry**:
-  ```typescript
-  // Add a new entry to the ledger
-  socket.emit("add_ledger_entry", { message: "Hello, ledger!", timestamp: new Date().toISOString() });
-  ```
-
-- **Getting all entries**:
-  ```typescript
-  // Request all ledger entries
-  socket.emit("get_ledger");
-
-  // Handle the response
-  socket.on("ledger_entries", (entries) => {
-    console.log("Ledger entries:", entries);
-  });
-  ```
-
-- **Getting known nodes**:
-  ```typescript
-  // Request all known nodes
-  socket.emit("get_known_nodes");
-
-  // Handle the response
-  socket.on("known_nodes", (data) => {
-    console.log("Known nodes:", data.nodes);
-  });
-  ```
-
-### Using the P2P Network
-
-The WebSocket client provides the following functions for participating in the p2p network:
-
-- **Sending a p2p message**:
-  ```typescript
-  // Send a p2p message
-  sendP2PMessage({
-    message_type: "NodeAnnounce",
-    sender_id: nodeId,
-    recipient_id: "",
-    payload: { node_id: nodeId }
-  });
-  ```
-
-- **Handling p2p messages**:
-  ```typescript
-  // Handle incoming p2p messages
-  websocket.addEventListener("message", (event) => {
-    const message = JSON.parse(event.data);
-    console.log("Received p2p message:", message);
-  });
-  ```
-
-### Using the Wallet
-
-The gsio-wallet library provides the following functions for managing wallets and transactions:
-
-- **Creating a new wallet**:
-  ```rust
-  use gsio_wallet::Wallet;
-
-  // Create a new empty wallet
-  let mut wallet = Wallet::new();
-
-  // Generate a new keypair and get the address
-  let address = wallet.generate_keypair().unwrap();
-  println!("New wallet address: {}", address);
-  ```
-
-- **Creating and signing a transaction**:
-  ```rust
-  use gsio_wallet::{Wallet, TransactionType};
-  use serde_json::json;
-
-  // Create a transaction
-  let mut transaction = wallet.create_transaction(
-      &sender_address,
-      &recipient_address,
-      100, // amount
-      10,  // fee
-      TransactionType::Transfer,
-      Some(json!({"memo": "Payment for services"}))
-  ).unwrap();
-
-  // Sign the transaction
-  wallet.sign_transaction(&mut transaction).unwrap();
-  ```
-
-- **Submitting a transaction**:
-  ```rust
-  // Submit the transaction to the network
-  let transaction_id = wallet.submit_transaction(&transaction).await.unwrap();
-  println!("Transaction submitted with ID: {}", transaction_id);
-  ```
-
-- **Checking account balance**:
-  ```rust
-  // Get account balance
-  let balance = wallet.get_balance(&address).unwrap();
-  println!("Account balance: {}", balance);
-  ```
-
-## Development
-
-### Project Structure
-
-- **crates/**: Contains Rust crates
-  - **gsio-node/**: Socket.IO server implementation
-    - **src/ledger.rs**: Distributed ledger implementation
-    - **src/p2p.rs**: Peer-to-peer networking implementation
-  - **gsio-relay/**: WebSocket server implemented as a Cloudflare Worker
-  - **gsio-wallet/**: Wallet library for managing keys and transactions
-    - **src/lib.rs**: Wallet implementation with key management and transaction handling
-- **packages/**: Contains TypeScript packages
-  - **gsio-node-client/**: Client for connecting to the gsio-node server
-    - **src/listeners/node_listener.ts**: Socket.IO client for ledger operations
-    - **src/listeners/ws_client.ts**: WebSocket client for p2p communication
-  - **scripts/**: Utility scripts for the project
-
-### Distributed Ledger
-
-The distributed ledger is implemented in `crates/gsio-node/src/ledger.rs` and provides the following features:
-
-- **Ledger Entries**: Each entry contains data, timestamps, and cryptographic hashes
-- **Chain Integrity**: Each entry references the hash of the previous entry
-- **Validation**: Entries are validated using cryptographic hashes
-- **Consensus**: Entries are synchronized across nodes in the network
-
-### Peer-to-Peer Networking
-
-The p2p networking is implemented in `crates/gsio-node/src/p2p.rs` and provides the following features:
-
-- **Node Discovery**: Nodes announce themselves to the network
-- **Message Propagation**: Messages are propagated to all connected nodes
-- **Connection Management**: Connections are managed using Socket.IO
-- **Ledger Synchronization**: Nodes can request and receive ledger entries from other nodes
-
-### Wallet System
-
-The wallet system is implemented in `crates/gsio-wallet/src/lib.rs` and provides the following features:
-
-- **Key Management**: Generate and store cryptographic keypairs (using Ed25519)
-- **Account Management**: Create and manage accounts with addresses derived from public keys
-- **Transaction Creation**: Create various types of transactions (Transfer, Stake, Unstake)
-- **Transaction Signing**: Sign transactions with the account's private key
-- **Balance Tracking**: Track account balances and transaction history
-- **Secure Storage**: Save and load wallet data securely
-
-### Building Individual Components
-
-- **gsio-node**:
-  ```bash
-  cd crates/gsio-node
-  cargo build
-  ```
-
-- **gsio-relay**:
-  ```bash
-  cd crates/gsio-relay
-  cargo install -q worker-build && worker-build --release
-  ```
-
-- **gsio-wallet**:
-  ```bash
-  cd crates/gsio-wallet
-  cargo build
-  ```
-
-- **gsio-node-client**:
-  ```bash
-  cd packages/gsio-node-client
-  bun install
-  ```
-
-### Running Tests
-
-1. **Rust Tests**:
-   ```bash
-   cd crates/gsio-node
-   cargo test
-   ```
-
-2. **TypeScript Tests**:
-   ```bash
-   cd packages/gsio-node-client
-   bun test
-   ```
-
-### Debugging
-
-- **gsio-node**: Use `RUST_LOG=debug cargo run` for verbose logging.
-- **gsio-relay**: Use `wrangler dev --verbose` for detailed logs.
-- **gsio-node-client**: Add `console.log` statements for debugging.
-- Write more tests
-
-
-## Contributing
-
-Contributions are welcome! Please feel free to submit a Pull Request.
-=======
-Under development.
->>>>>>> 6c457926
-
 ## License
 
 This project is licensed under the MIT License - see the LICENSE file for details.